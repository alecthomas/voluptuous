[tox]
envlist = flake8,py27,py36,py37,py38,py39

[flake8]
; E501: line too long (X > 79 characters)
; W503 line break before binary operator
ignore = E501,W503
exclude = .tox,.venv,build,*.egg

[testenv]
distribute = True
sitepackages = False
setuptools_version = setuptools<58.0
deps =
    pytest
    pytest-cov
    coverage>=3.0
commands =
<<<<<<< HEAD
    pytest \
        --cov=voluptuous \
        voluptuous/tests/
=======
    nosetests \
        --with-coverage3 \
            --cover3-package=voluptuous \
            --cover3-branch \
        --verbose {posargs}
>>>>>>> 402da7c8

[testenv:flake8]
deps = flake8
commands = flake8 --doctests setup.py voluptuous<|MERGE_RESOLUTION|>--- conflicted
+++ resolved
@@ -16,17 +16,9 @@
     pytest-cov
     coverage>=3.0
 commands =
-<<<<<<< HEAD
     pytest \
         --cov=voluptuous \
         voluptuous/tests/
-=======
-    nosetests \
-        --with-coverage3 \
-            --cover3-package=voluptuous \
-            --cover3-branch \
-        --verbose {posargs}
->>>>>>> 402da7c8
 
 [testenv:flake8]
 deps = flake8
