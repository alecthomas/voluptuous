# Voluptuous is a Python data validation library

[![Build Status](https://travis-ci.org/alecthomas/voluptuous.png)](https://travis-ci.org/alecthomas/voluptuous) [![Stories in Ready](https://badge.waffle.io/alecthomas/voluptuous.png?label=ready&title=Ready)](https://waffle.io/alecthomas/voluptuous)

Voluptuous, *despite* the name, is a Python data validation library. It
is primarily intended for validating data coming into Python as JSON,
YAML, etc.

It has three goals:

1.  Simplicity.
2.  Support for complex data structures.
3.  Provide useful error messages.

## Contact

Voluptuous now has a mailing list! Send a mail to
[<voluptuous@librelist.com>](mailto:voluptuous@librelist.com) to subscribe. Instructions
will follow.

You can also contact me directly via [email](mailto:alec@swapoff.org) or
[Twitter](https://twitter.com/alecthomas).

To file a bug, create a [new issue](https://github.com/alecthomas/voluptuous/issues/new) on GitHub with a short example of how to replicate the issue.

## Documentation

The documentation is provided [here] (http://alecthomas.github.io/voluptuous/). 

<<<<<<< HEAD
## Contribution to Documentation

Documentation is built using `Sphinx`. You can install it by
 
    pip install -r requirements.txt

For building `sphinx-apidoc` from scratch you need to set PYTHONPATH to `voluptuous/voluptuous` repository.

=======
>>>>>>> bf0ce8e2
## Show me an example

Twitter's [user search API](https://dev.twitter.com/docs/api/1/get/users/search) accepts
query URLs like:

```
$ curl 'http://api.twitter.com/1/users/search.json?q=python&per_page=20&page=1
```

To validate this we might use a schema like:

```pycon
>>> from voluptuous import Schema
>>> schema = Schema({
...   'q': str,
...   'per_page': int,
...   'page': int,
... })

```

This schema very succinctly and roughly describes the data required by
the API, and will work fine. But it has a few problems. Firstly, it
doesn't fully express the constraints of the API. According to the API,
`per_page` should be restricted to at most 20, defaulting to 5, for
example. To describe the semantics of the API more accurately, our
schema will need to be more thoroughly defined:

```pycon
>>> from voluptuous import Required, All, Length, Range
>>> schema = Schema({
...   Required('q'): All(str, Length(min=1)),
...   Required('per_page', default=5): All(int, Range(min=1, max=20)),
...   'page': All(int, Range(min=0)),
... })

```

This schema fully enforces the interface defined in Twitter's
documentation, and goes a little further for completeness.

"q" is required:

```pycon
>>> from voluptuous import MultipleInvalid, Invalid
>>> try:
...   schema({})
...   raise AssertionError('MultipleInvalid not raised')
... except MultipleInvalid as e:
...   exc = e
>>> str(exc) == "required key not provided @ data['q']"
True

```

...must be a string:

```pycon
>>> try:
...   schema({'q': 123})
...   raise AssertionError('MultipleInvalid not raised')
... except MultipleInvalid as e:
...   exc = e
>>> str(exc) == "expected str for dictionary value @ data['q']"
True

```

...and must be at least one character in length:

```pycon
>>> try:
...   schema({'q': ''})
...   raise AssertionError('MultipleInvalid not raised')
... except MultipleInvalid as e:
...   exc = e
>>> str(exc) == "length of value must be at least 1 for dictionary value @ data['q']"
True
>>> schema({'q': '#topic'}) == {'q': '#topic', 'per_page': 5}
True

```

"per\_page" is a positive integer no greater than 20:

```pycon
>>> try:
...   schema({'q': '#topic', 'per_page': 900})
...   raise AssertionError('MultipleInvalid not raised')
... except MultipleInvalid as e:
...   exc = e
>>> str(exc) == "value must be at most 20 for dictionary value @ data['per_page']"
True
>>> try:
...   schema({'q': '#topic', 'per_page': -10})
...   raise AssertionError('MultipleInvalid not raised')
... except MultipleInvalid as e:
...   exc = e
>>> str(exc) == "value must be at least 1 for dictionary value @ data['per_page']"
True

```

"page" is an integer \>= 0:

```pycon
>>> try:
...   schema({'q': '#topic', 'per_page': 'one'})
...   raise AssertionError('MultipleInvalid not raised')
... except MultipleInvalid as e:
...   exc = e
>>> str(exc)
"expected int for dictionary value @ data['per_page']"
>>> schema({'q': '#topic', 'page': 1}) == {'q': '#topic', 'page': 1, 'per_page': 5}
True

```

## Defining schemas

Schemas are nested data structures consisting of dictionaries, lists,
scalars and *validators*. Each node in the input schema is pattern
matched against corresponding nodes in the input data.

### Literals

Literals in the schema are matched using normal equality checks:

```pycon
>>> schema = Schema(1)
>>> schema(1)
1
>>> schema = Schema('a string')
>>> schema('a string')
'a string'

```

### Types

Types in the schema are matched by checking if the corresponding value
is an instance of the type:

```pycon
>>> schema = Schema(int)
>>> schema(1)
1
>>> try:
...   schema('one')
...   raise AssertionError('MultipleInvalid not raised')
... except MultipleInvalid as e:
...   exc = e
>>> str(exc) == "expected int"
True

```

### URL's

URL's in the schema are matched by using `urlparse` library.

```pycon
>>> from voluptuous import Url
>>> schema = Schema(Url())
>>> schema('http://w3.org')
'http://w3.org'
>>> try:
...   schema('one')
...   raise AssertionError('MultipleInvalid not raised')
... except MultipleInvalid as e:
...   exc = e
>>> str(exc) == "expected a URL"
True

```

### Lists

Lists in the schema are treated as a set of valid values. Each element
in the schema list is compared to each value in the input data:

```pycon
>>> schema = Schema([1, 'a', 'string'])
>>> schema([1])
[1]
>>> schema([1, 1, 1])
[1, 1, 1]
>>> schema(['a', 1, 'string', 1, 'string'])
['a', 1, 'string', 1, 'string']

```

### Validation functions

Validators are simple callables that raise an `Invalid` exception when
they encounter invalid data. The criteria for determining validity is
entirely up to the implementation; it may check that a value is a valid
username with `pwd.getpwnam()`, it may check that a value is of a
specific type, and so on.

The simplest kind of validator is a Python function that raises
ValueError when its argument is invalid. Conveniently, many builtin
Python functions have this property. Here's an example of a date
validator:

```pycon
>>> from datetime import datetime
>>> def Date(fmt='%Y-%m-%d'):
...   return lambda v: datetime.strptime(v, fmt)

```

```pycon
>>> schema = Schema(Date())
>>> schema('2013-03-03')
datetime.datetime(2013, 3, 3, 0, 0)
>>> try:
...   schema('2013-03')
...   raise AssertionError('MultipleInvalid not raised')
... except MultipleInvalid as e:
...   exc = e
>>> str(exc) == "not a valid value"
True

```

In addition to simply determining if a value is valid, validators may
mutate the value into a valid form. An example of this is the
`Coerce(type)` function, which returns a function that coerces its
argument to the given type:

```python
def Coerce(type, msg=None):
    """Coerce a value to a type.

    If the type constructor throws a ValueError, the value will be marked as
    Invalid.
    """
    def f(v):
        try:
            return type(v)
        except ValueError:
            raise Invalid(msg or ('expected %s' % type.__name__))
    return f

```

This example also shows a common idiom where an optional human-readable
message can be provided. This can vastly improve the usefulness of the
resulting error messages.

### Dictionaries

Each key-value pair in a schema dictionary is validated against each
key-value pair in the corresponding data dictionary:

```pycon
>>> schema = Schema({1: 'one', 2: 'two'})
>>> schema({1: 'one'})
{1: 'one'}

```

#### Extra dictionary keys

By default any additional keys in the data, not in the schema will
trigger exceptions:

```pycon
>>> schema = Schema({2: 3})
>>> try:
...   schema({1: 2, 2: 3})
...   raise AssertionError('MultipleInvalid not raised')
... except MultipleInvalid as e:
...   exc = e
>>> str(exc) == "extra keys not allowed @ data[1]"
True

```

This behaviour can be altered on a per-schema basis. To allow
additional keys use
`Schema(..., extra=ALLOW_EXTRA)`:

```pycon
>>> from voluptuous import ALLOW_EXTRA
>>> schema = Schema({2: 3}, extra=ALLOW_EXTRA)
>>> schema({1: 2, 2: 3})
{1: 2, 2: 3}

```

To remove additional keys use
`Schema(..., extra=REMOVE_EXTRA)`:

```pycon
>>> from voluptuous import REMOVE_EXTRA
>>> schema = Schema({2: 3}, extra=REMOVE_EXTRA)
>>> schema({1: 2, 2: 3})
{2: 3}

```

It can also be overridden per-dictionary by using the catch-all marker
token `extra` as a key:

```pycon
>>> from voluptuous import Extra
>>> schema = Schema({1: {Extra: object}})
>>> schema({1: {'foo': 'bar'}})
{1: {'foo': 'bar'}}

```

#### Required dictionary keys

By default, keys in the schema are not required to be in the data:

```pycon
>>> schema = Schema({1: 2, 3: 4})
>>> schema({3: 4})
{3: 4}

```

Similarly to how extra\_ keys work, this behaviour can be overridden
per-schema:

```pycon
>>> schema = Schema({1: 2, 3: 4}, required=True)
>>> try:
...   schema({3: 4})
...   raise AssertionError('MultipleInvalid not raised')
... except MultipleInvalid as e:
...   exc = e
>>> str(exc) == "required key not provided @ data[1]"
True

```

And per-key, with the marker token `Required(key)`:

```pycon
>>> schema = Schema({Required(1): 2, 3: 4})
>>> try:
...   schema({3: 4})
...   raise AssertionError('MultipleInvalid not raised')
... except MultipleInvalid as e:
...   exc = e
>>> str(exc) == "required key not provided @ data[1]"
True
>>> schema({1: 2})
{1: 2}

```

#### Optional dictionary keys

If a schema has `required=True`, keys may be individually marked as
optional using the marker token `Optional(key)`:

```pycon
>>> from voluptuous import Optional
>>> schema = Schema({1: 2, Optional(3): 4}, required=True)
>>> try:
...   schema({})
...   raise AssertionError('MultipleInvalid not raised')
... except MultipleInvalid as e:
...   exc = e
>>> str(exc) == "required key not provided @ data[1]"
True
>>> schema({1: 2})
{1: 2}
>>> try:
...   schema({1: 2, 4: 5})
...   raise AssertionError('MultipleInvalid not raised')
... except MultipleInvalid as e:
...   exc = e
>>> str(exc) == "extra keys not allowed @ data[4]"
True

```

```pycon
>>> schema({1: 2, 3: 4})
{1: 2, 3: 4}

```

### Recursive schema

There is no syntax to have a recursive schema. The best way to do it is to have a wrapper like this:

```pycon
>>> from voluptuous import Schema, Any
>>> def s2(v):
...     return s1(v)
...
>>> s1 = Schema({"key": Any(s2, "value")})
>>> s1({"key": {"key": "value"}})
{'key': {'key': 'value'}}

```

### Extending an existing Schema

Often it comes handy to have a base `Schema` that is extended with more
requirements. In that case you can use `Schema.extend` to create a new
`Schema`:

```pycon
>>> from voluptuous import Schema
>>> person = Schema({'name': str})
>>> person_with_age = person.extend({'age': int})
>>> sorted(list(person_with_age.schema.keys()))
['age', 'name']

```

The original `Schema` remains unchanged.

### Objects

Each key-value pair in a schema dictionary is validated against each
attribute-value pair in the corresponding object:

```pycon
>>> from voluptuous import Object
>>> class Structure(object):
...     def __init__(self, q=None):
...         self.q = q
...     def __repr__(self):
...         return '<Structure(q={0.q!r})>'.format(self)
...
>>> schema = Schema(Object({'q': 'one'}, cls=Structure))
>>> schema(Structure(q='one'))
<Structure(q='one')>

```

### Allow None values

To allow value to be None as well, use Any:

```pycon
>>> from voluptuous import Any

>>> schema = Schema(Any(None, int))
>>> schema(None)
>>> schema(5)
5

```

## Error reporting

Validators must throw an `Invalid` exception if invalid data is passed
to them. All other exceptions are treated as errors in the validator and
will not be caught.

Each `Invalid` exception has an associated `path` attribute representing
the path in the data structure to our currently validating value, as well
as an `error_message` attribute that contains the message of the original
exception. This is especially useful when you want to catch `Invalid`
exceptions and give some feedback to the user, for instance in the context of
an HTTP API.


```pycon
>>> def validate_email(email):
...     """Validate email."""
...     if not "@" in email:
...         raise Invalid("This email is invalid.")
...     return email
>>> schema = Schema({"email": validate_email})
>>> exc = None
>>> try:
...     schema({"email": "whatever"})
... except MultipleInvalid as e:
...     exc = e
>>> str(exc)
"This email is invalid. for dictionary value @ data['email']"
>>> exc.path
['email']
>>> exc.msg
'This email is invalid.'
>>> exc.error_message
'This email is invalid.'

```

The `path` attribute is used during error reporting, but also during matching
to determine whether an error should be reported to the user or if the next
match should be attempted. This is determined by comparing the depth of the
path where the check is, to the depth of the path where the error occurred. If
the error is more than one level deeper, it is reported.

The upshot of this is that *matching is depth-first and fail-fast*.

To illustrate this, here is an example schema:

```pycon
>>> schema = Schema([[2, 3], 6])

```

Each value in the top-level list is matched depth-first in-order. Given
input data of `[[6]]`, the inner list will match the first element of
the schema, but the literal `6` will not match any of the elements of
that list. This error will be reported back to the user immediately. No
backtracking is attempted:

```pycon
>>> try:
...   schema([[6]])
...   raise AssertionError('MultipleInvalid not raised')
... except MultipleInvalid as e:
...   exc = e
>>> str(exc) == "not a valid value @ data[0][0]"
True

```

If we pass the data `[6]`, the `6` is not a list type and so will not
recurse into the first element of the schema. Matching will continue on
to the second element in the schema, and succeed:

```pycon
>>> schema([6])
[6]

```

## Running tests.

Voluptuous is using nosetests:

    $ nosetests


## Why use Voluptuous over another validation library?

**Validators are simple callables**
:   No need to subclass anything, just use a function.

**Errors are simple exceptions.**
:   A validator can just `raise Invalid(msg)` and expect the user to get
useful messages.

**Schemas are basic Python data structures.**
:   Should your data be a dictionary of integer keys to strings?
`{int: str}` does what you expect. List of integers, floats or
strings? `[int, float, str]`.

**Designed from the ground up for validating more than just forms.**
:   Nested data structures are treated in the same way as any other
type. Need a list of dictionaries? `[{}]`

**Consistency.**
:   Types in the schema are checked as types. Values are compared as
values. Callables are called to validate. Simple.

## Other libraries and inspirations

Voluptuous is heavily inspired by
[Validino](http://code.google.com/p/validino/), and to a lesser extent,
[jsonvalidator](http://code.google.com/p/jsonvalidator/) and
[json\_schema](http://blog.sendapatch.se/category/json_schema.html).

I greatly prefer the light-weight style promoted by these libraries to
the complexity of libraries like FormEncode.
<|MERGE_RESOLUTION|>--- conflicted
+++ resolved
@@ -25,19 +25,16 @@
 
 ## Documentation
 
-The documentation is provided [here] (http://alecthomas.github.io/voluptuous/). 
-
-<<<<<<< HEAD
+The documentation is provided [here] (http://alecthomas.github.io/voluptuous/).
+
 ## Contribution to Documentation
 
 Documentation is built using `Sphinx`. You can install it by
- 
+
     pip install -r requirements.txt
 
 For building `sphinx-apidoc` from scratch you need to set PYTHONPATH to `voluptuous/voluptuous` repository.
 
-=======
->>>>>>> bf0ce8e2
 ## Show me an example
 
 Twitter's [user search API](https://dev.twitter.com/docs/api/1/get/users/search) accepts
