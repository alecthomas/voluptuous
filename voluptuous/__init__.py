# flake8: noqa
# fmt: off
from voluptuous.schema_builder import *
from voluptuous.util import *
from voluptuous.validators import *

from voluptuous.error import *  # isort: skip

# fmt: on

<<<<<<< HEAD
__version__ = '0.13.1'
=======
__version__ = '0.14.2'
>>>>>>> 1fcf849f
__author__ = 'alecthomas'<|MERGE_RESOLUTION|>--- conflicted
+++ resolved
@@ -8,9 +8,5 @@
 
 # fmt: on
 
-<<<<<<< HEAD
-__version__ = '0.13.1'
-=======
 __version__ = '0.14.2'
->>>>>>> 1fcf849f
 __author__ = 'alecthomas'