--- conflicted
+++ resolved
@@ -1,13 +1,8 @@
-<<<<<<< HEAD
-import typing
-
-=======
 # fmt: off
 import typing
 
 # fmt: on
 
->>>>>>> 1fcf849f
 
 class Error(Exception):
     """Base validation exception."""
@@ -27,9 +22,6 @@
 
     """
 
-<<<<<<< HEAD
-    def __init__(self, message: str, path: typing.Optional[typing.List[str]] = None, error_message: typing.Optional[str] = None, error_type: typing.Optional[str] = None) -> None:
-=======
     def __init__(
         self,
         message: str,
@@ -37,7 +29,6 @@
         error_message: typing.Optional[str] = None,
         error_type: typing.Optional[str] = None,
     ) -> None:
->>>>>>> 1fcf849f
         Error.__init__(self, message)
         self._path = path or []
         self._error_message = error_message or message
@@ -47,11 +38,6 @@
     def msg(self) -> str:
         return self.args[0]
 
-<<<<<<< HEAD
-    def __str__(self) -> str:
-        path = ' @ data[%s]' % ']['.join(map(repr, self.path)) \
-            if self.path else ''
-=======
     @property
     def path(self) -> typing.List[typing.Hashable]:
         return self._path
@@ -62,19 +48,13 @@
 
     def __str__(self) -> str:
         path = ' @ data[%s]' % ']['.join(map(repr, self.path)) if self.path else ''
->>>>>>> 1fcf849f
         output = Exception.__str__(self)
         if self.error_type:
             output += ' for ' + self.error_type
         return output + path
 
-<<<<<<< HEAD
-    def prepend(self, path: typing.List[str]) -> None:
-        self.path = path + self.path
-=======
     def prepend(self, path: typing.List[typing.Hashable]) -> None:
         self._path = path + self.path
->>>>>>> 1fcf849f
 
 
 class MultipleInvalid(Invalid):
@@ -89,11 +69,7 @@
         return self.errors[0].msg
 
     @property
-<<<<<<< HEAD
-    def path(self) -> typing.List[str]:
-=======
     def path(self) -> typing.List[typing.Hashable]:
->>>>>>> 1fcf849f
         return self.errors[0].path
 
     @property
@@ -106,11 +82,7 @@
     def __str__(self) -> str:
         return str(self.errors[0])
 
-<<<<<<< HEAD
-    def prepend(self, path: typing.List[str]) -> None:
-=======
     def prepend(self, path: typing.List[typing.Hashable]) -> None:
->>>>>>> 1fcf849f
         for error in self.errors:
             error.prepend(path)
 
