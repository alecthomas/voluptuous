import copy
import collections
try:
    from enum import Enum
except ImportError:
    Enum = None
import os
import sys
import pytest

from voluptuous import (
    Schema, Required, Exclusive, Inclusive, Optional, Extra, Invalid, In, Remove,
    Literal, Url, MultipleInvalid, LiteralInvalid, TypeInvalid, NotIn, Match, Email,
    Replace, Range, Coerce, All, Any, Length, FqdnUrl, ALLOW_EXTRA, PREVENT_EXTRA,
    validate, ExactSequence, Equal, Unordered, Number, Maybe, Datetime, Date,
    Contains, Marker, IsDir, IsFile, PathExists, SomeOf, TooManyValid, Self,
    raises, Union, Clamp)
from voluptuous.humanize import humanize_error
from voluptuous.util import u, Capitalize, Lower, Strip, Title, Upper


def test_new_required_test():
    schema = Schema({
        'my_key': All(int, Range(1, 20)),
    }, required=True)
    assert schema.required


def test_exact_sequence():
    schema = Schema(ExactSequence([int, int]))
    try:
        schema([1, 2, 3])
    except Invalid:
        assert True
    else:
        assert False, "Did not raise Invalid"
    assert schema([1, 2]) == [1, 2]


def test_required():
    """Verify that Required works."""
<<<<<<< HEAD
    schema = Schema({Required('q'): 1})
=======
    schema = Schema({Required('q'): int})
    schema({"q": 123})
>>>>>>> 402da7c8
    try:
        schema({})
    except Invalid as e:
        assert str(e) == "required key not provided @ data['q']"
    else:
        assert False, "Did not raise Invalid"


def test_extra_with_required():
    """Verify that Required does not break Extra."""
    schema = Schema({Required('toaster'): str, Extra: object})
    r = schema({'toaster': 'blue', 'another_valid_key': 'another_valid_value'})
    assert r == {'toaster': 'blue', 'another_valid_key': 'another_valid_value'}


def test_iterate_candidates():
    """Verify that the order for iterating over mapping candidates is right."""
    schema = {
        "toaster": str,
        Extra: object,
    }
    # toaster should be first.
    from voluptuous.schema_builder import _iterate_mapping_candidates
    assert _iterate_mapping_candidates(schema)[0][0] == 'toaster'


def test_in():
    """Verify that In works."""
    schema = Schema({"color": In(frozenset(["red", "blue", "yellow"]))})
    schema({"color": "blue"})
    try:
        schema({"color": "orange"})
    except Invalid as e:
        assert_equal(str(e), "value must be one of ['blue', 'red', 'yellow'] for dictionary value @ data['color']")
    else:
        assert False, "Did not raise InInvalid"


def test_not_in():
    """Verify that NotIn works."""
    schema = Schema({"color": NotIn(frozenset(["red", "blue", "yellow"]))})
    schema({"color": "orange"})
    try:
        schema({"color": "blue"})
    except Invalid as e:
<<<<<<< HEAD
        assert str(e) == "value is not allowed for dictionary value @ data['color']"
=======
        assert_equal(str(e), "value must not be one of ['blue', 'red', 'yellow'] for dictionary value @ data['color']")
>>>>>>> 402da7c8
    else:
        assert False, "Did not raise NotInInvalid"


def test_contains():
    """Verify contains validation method."""
    schema = Schema({'color': Contains('red')})
    schema({'color': ['blue', 'red', 'yellow']})
    try:
        schema({'color': ['blue', 'yellow']})
    except Invalid as e:
        assert str(e) == "value is not allowed for dictionary value @ data['color']"


def test_remove():
    """Verify that Remove works."""
    # remove dict keys
    schema = Schema({"weight": int,
                     Remove("color"): str,
                     Remove("amount"): int})
    out_ = schema({"weight": 10, "color": "red", "amount": 1})
    assert "color" not in out_ and "amount" not in out_

    # remove keys by type
    schema = Schema({"weight": float,
                     "amount": int,
                     # remvove str keys with int values
                     Remove(str): int,
                     # keep str keys with str values
                     str: str})
    out_ = schema({"weight": 73.4,
                   "condition": "new",
                   "amount": 5,
                   "left": 2})
    # amount should stay since it's defined
    # other string keys with int values will be removed
    assert "amount" in out_ and "left" not in out_
    # string keys with string values will stay
    assert "condition" in out_

    # remove value from list
    schema = Schema([Remove(1), int])
    out_ = schema([1, 2, 3, 4, 1, 5, 6, 1, 1, 1])
    assert out_ == [2, 3, 4, 5, 6]

    # remove values from list by type
    schema = Schema([1.0, Remove(float), int])
    out_ = schema([1, 2, 1.0, 2.0, 3.0, 4])
    assert out_ == [1, 2, 1.0, 4]


def test_extra_empty_errors():
    schema = Schema({'a': {Extra: object}}, required=True)
    schema({'a': {}})


def test_literal():
    """ Test with Literal """

    schema = Schema([Literal({"a": 1}), Literal({"b": 1})])
    schema([{"a": 1}])
    schema([{"b": 1}])
    schema([{"a": 1}, {"b": 1}])

    try:
        schema([{"c": 1}])
    except Invalid as e:
        assert str(e) == "{'c': 1} not match for {'b': 1} @ data[0]"
    else:
        assert False, "Did not raise Invalid"

    schema = Schema(Literal({"a": 1}))
    try:
        schema({"b": 1})
    except MultipleInvalid as e:
        assert str(e) == "{'b': 1} not match for {'a': 1}"
        assert len(e.errors) == 1
        assert type(e.errors[0]) == LiteralInvalid
    else:
        assert False, "Did not raise Invalid"


def test_class():
    class C1(object):
        pass

    schema = Schema(C1)
    schema(C1())

    try:
        schema(None)
    except MultipleInvalid as e:
        assert str(e) == "expected C1"
        assert len(e.errors) == 1
        assert type(e.errors[0]) == TypeInvalid
    else:
        assert False, "Did not raise Invalid"

    # In Python 2, this will be an old-style class (classobj instance)
    class C2:
        pass

    schema = Schema(C2)
    schema(C2())

    try:
        schema(None)
    except MultipleInvalid as e:
        assert str(e) == "expected C2"
        assert len(e.errors) == 1
        assert type(e.errors[0]) == TypeInvalid
    else:
        assert False, "Did not raise Invalid"


def test_email_validation():
    """ Test with valid email address """
    schema = Schema({"email": Email()})
    out_ = schema({"email": "example@example.com"})

    assert 'example@example.com"', out_.get("url")


def test_email_validation_with_none():
    """ Test with invalid None email address """
    schema = Schema({"email": Email()})
    try:
        schema({"email": None})
    except MultipleInvalid as e:
<<<<<<< HEAD
        assert str(e) == "expected an Email for dictionary value @ data['email']"
=======
        assert_equal(str(e),
                     "expected an email address for dictionary value @ data['email']")
>>>>>>> 402da7c8
    else:
        assert False, "Did not raise Invalid for None URL"


def test_email_validation_with_empty_string():
    """ Test with empty string email address"""
    schema = Schema({"email": Email()})
    try:
        schema({"email": ''})
    except MultipleInvalid as e:
<<<<<<< HEAD
        assert str(e) == "expected an Email for dictionary value @ data['email']"
=======
        assert_equal(str(e),
                     "expected an email address for dictionary value @ data['email']")
>>>>>>> 402da7c8
    else:
        assert False, "Did not raise Invalid for empty string URL"


def test_email_validation_without_host():
    """ Test with empty host name in email address """
    schema = Schema({"email": Email()})
    try:
        schema({"email": 'a@.com'})
    except MultipleInvalid as e:
<<<<<<< HEAD
        assert str(e) == "expected an Email for dictionary value @ data['email']"
=======
        assert_equal(str(e),
                     "expected an email address for dictionary value @ data['email']")
>>>>>>> 402da7c8
    else:
        assert False, "Did not raise Invalid for empty string URL"


def test_email_validation_with_bad_data():
    """ Test with bad data in email address """
    schema = Schema({"email": Email()})
    for email in ('john@voluptuous.com>', 'john!@voluptuous.org!@($*!'):
        try:
            schema({"email": 'john@voluptuous.com>'})
        except MultipleInvalid as e:
            assert_equal(str(e),
                         "expected an email address for dictionary value @ data['email']")
        else:
            assert False, "Did not raise Invalid for bad email " + email


def test_fqdn_url_validation():
    """ Test with valid fully qualified domain name URL """
    schema = Schema({"url": FqdnUrl()})
    out_ = schema({"url": "http://example.com/"})

    assert 'http://example.com/', out_.get("url")


def test_fqdn_url_without_domain_name():
    """ Test with invalid fully qualified domain name URL """
    schema = Schema({"url": FqdnUrl()})
    try:
        schema({"url": "http://localhost/"})
    except MultipleInvalid as e:
<<<<<<< HEAD
        assert str(e) == "expected a Fully qualified domain name URL for dictionary value @ data['url']"
=======
        assert_equal(str(e),
                     "expected a fully qualified domain name URL for dictionary value @ data['url']")
>>>>>>> 402da7c8
    else:
        assert False, "Did not raise Invalid for None URL"


def test_fqdnurl_validation_with_none():
    """ Test with invalid None FQDN URL """
    schema = Schema({"url": FqdnUrl()})
    try:
        schema({"url": None})
    except MultipleInvalid as e:
<<<<<<< HEAD
        assert str(e) == "expected a Fully qualified domain name URL for dictionary value @ data['url']"
=======
        assert_equal(str(e),
                     "expected a fully qualified domain name URL for dictionary value @ data['url']")
>>>>>>> 402da7c8
    else:
        assert False, "Did not raise Invalid for None URL"


def test_fqdnurl_validation_with_empty_string():
    """ Test with empty string FQDN URL """
    schema = Schema({"url": FqdnUrl()})
    try:
        schema({"url": ''})
    except MultipleInvalid as e:
<<<<<<< HEAD
        assert str(e) == "expected a Fully qualified domain name URL for dictionary value @ data['url']"
=======
        assert_equal(str(e),
                     "expected a fully qualified domain name URL for dictionary value @ data['url']")
>>>>>>> 402da7c8
    else:
        assert False, "Did not raise Invalid for empty string URL"


def test_fqdnurl_validation_without_host():
    """ Test with empty host FQDN URL """
    schema = Schema({"url": FqdnUrl()})
    try:
        schema({"url": 'http://'})
    except MultipleInvalid as e:
<<<<<<< HEAD
        assert str(e) == "expected a Fully qualified domain name URL for dictionary value @ data['url']"
=======
        assert_equal(str(e),
                     "expected a fully qualified domain name URL for dictionary value @ data['url']")
>>>>>>> 402da7c8
    else:
        assert False, "Did not raise Invalid for empty string URL"


def test_url_validation():
    """ Test with valid URL """
    schema = Schema({"url": Url()})
    out_ = schema({"url": "http://example.com/"})

    assert 'http://example.com/', out_.get("url")


def test_url_validation_with_none():
    """ Test with invalid None URL"""
    schema = Schema({"url": Url()})
    try:
        schema({"url": None})
    except MultipleInvalid as e:
        assert str(e) == "expected a URL for dictionary value @ data['url']"
    else:
        assert False, "Did not raise Invalid for None URL"


def test_url_validation_with_empty_string():
    """ Test with empty string URL """
    schema = Schema({"url": Url()})
    try:
        schema({"url": ''})
    except MultipleInvalid as e:
        assert str(e) == "expected a URL for dictionary value @ data['url']"
    else:
        assert False, "Did not raise Invalid for empty string URL"


def test_url_validation_without_host():
    """ Test with empty host URL """
    schema = Schema({"url": Url()})
    try:
        schema({"url": 'http://'})
    except MultipleInvalid as e:
        assert str(e) ==  "expected a URL for dictionary value @ data['url']"
    else:
        assert False, "Did not raise Invalid for empty string URL"


def test_copy_dict_undefined():
    """ Test with a copied dictionary """
    fields = {
        Required("foo"): int
    }
    copied_fields = copy.deepcopy(fields)

    schema = Schema(copied_fields)

    # This used to raise a `TypeError` because the instance of `Undefined`
    # was a copy, so object comparison would not work correctly.
    try:
        schema({"foo": "bar"})
    except Exception as e:
        assert isinstance(e, MultipleInvalid)


def test_sorting():
    """ Expect alphabetic sorting """
    foo = Required('foo')
    bar = Required('bar')
    items = [foo, bar]
    expected = [bar, foo]
    result = sorted(items)
    assert result == expected


def test_schema_extend():
    """Verify that Schema.extend copies schema keys from both."""

    base = Schema({'a': int}, required=True)
    extension = {'b': str}
    extended = base.extend(extension)

    assert base.schema == {'a': int}
    assert extension == {'b': str}
    assert extended.schema == {'a': int, 'b': str}
    assert extended.required == base.required
    assert extended.extra == base.extra
    assert isinstance(extended, Schema)


def test_schema_extend_overrides():
    """Verify that Schema.extend can override required/extra parameters."""
    base = Schema({'a': int}, required=True)
    extended = base.extend({'b': str}, required=False, extra=ALLOW_EXTRA)

    assert base.required is True
    assert base.extra == PREVENT_EXTRA
    assert extended.required is False
    assert extended.extra == ALLOW_EXTRA


def test_schema_extend_key_swap():
    """Verify that Schema.extend can replace keys, even when different markers are used"""
    base = Schema({Optional('a'): int})
    extension = {Required('a'): int}
    extended = base.extend(extension)

    assert len(base.schema) == 1
    assert isinstance(list(base.schema)[0], Optional)
    assert len(extended.schema) == 1
    assert (list(extended.schema)[0], Required)


def test_subschema_extension():
    """Verify that Schema.extend adds and replaces keys in a subschema"""
    base = Schema({'a': {'b': int, 'c': float}})
    extension = {'d': str, 'a': {'b': str, 'e': int}}
    extended = base.extend(extension)

    assert base.schema == {'a': {'b': int, 'c': float}}
    assert extension == {'d': str, 'a': {'b': str, 'e': int}}
    assert extended.schema == {'a': {'b': str, 'c': float, 'e': int}, 'd': str}


def test_schema_extend_handles_schema_subclass():
    """Verify that Schema.extend handles a subclass of Schema"""
    class S(Schema):
        pass

    base = S({Required('a'): int})
    extension = {Optional('b'): str}
    extended = base.extend(extension)

    expected_schema = {Required('a'): int, Optional('b'): str}
    assert extended.schema == expected_schema
    assert isinstance(extended, S)


def test_equality():
    assert Schema('foo') == Schema('foo')

    assert Schema(['foo', 'bar', 'baz']) == Schema(['foo', 'bar', 'baz'])

    # Ensure two Schemas w/ two equivalent dicts initialized in a different
    # order are considered equal.
    dict_a = {}
    dict_a['foo'] = 1
    dict_a['bar'] = 2
    dict_a['baz'] = 3

    dict_b = {}
    dict_b['baz'] = 3
    dict_b['bar'] = 2
    dict_b['foo'] = 1

    assert Schema(dict_a) == Schema(dict_b)


def test_equality_negative():
    """Verify that Schema objects are not equal to string representations"""
    assert not Schema('foo') == 'foo'

    assert not Schema(['foo', 'bar']) == "['foo', 'bar']"
    assert not Schema(['foo', 'bar']) == Schema("['foo', 'bar']")

    assert not Schema({'foo': 1, 'bar': 2}) == "{'foo': 1, 'bar': 2}"
    assert not Schema({'foo': 1, 'bar': 2}) == Schema("{'foo': 1, 'bar': 2}")


def test_inequality():
    assert Schema('foo') != 'foo'

    assert Schema(['foo', 'bar']) != "['foo', 'bar']"
    assert Schema(['foo', 'bar']) != Schema("['foo', 'bar']")

    assert Schema({'foo': 1, 'bar': 2}) != "{'foo': 1, 'bar': 2}"
    assert Schema({'foo': 1, 'bar': 2}) != Schema("{'foo': 1, 'bar': 2}")


def test_inequality_negative():
    assert not Schema('foo') != Schema('foo')

<<<<<<< HEAD
    assert not Schema(['foo', 'bar', 'baz']) != Schema(['foo', 'bar', 'baz'])
=======
    assert_false(Schema(['foo', 'bar', 'baz'])
                 != Schema(['foo', 'bar', 'baz']))
>>>>>>> 402da7c8

    # Ensure two Schemas w/ two equivalent dicts initialized in a different
    # order are considered equal.
    dict_a = {}
    dict_a['foo'] = 1
    dict_a['bar'] = 2
    dict_a['baz'] = 3

    dict_b = {}
    dict_b['baz'] = 3
    dict_b['bar'] = 2
    dict_b['foo'] = 1

    assert not Schema(dict_a) != Schema(dict_b)


def test_repr():
    """Verify that __repr__ returns valid Python expressions"""
    match = Match('a pattern', msg='message')
    replace = Replace('you', 'I', msg='you and I')
    range_ = Range(min=0, max=42, min_included=False,
                   max_included=False, msg='number not in range')
    coerce_ = Coerce(int, msg="moo")
    all_ = All('10', Coerce(int), msg='all msg')
    maybe_int = Maybe(int)

    assert repr(match) == "Match('a pattern', msg='message')"
    assert repr(replace) == "Replace('you', 'I', msg='you and I')"
    assert repr(range_) == "Range(min=0, max=42, min_included=False, max_included=False, msg='number not in range')"
    assert repr(coerce_) == "Coerce(int, msg='moo')"
    assert repr(all_) == "All('10', Coerce(int, msg=None), msg='all msg')"
    assert repr(maybe_int) == "Any(None, %s, msg=None)" % str(int)


def test_list_validation_messages():
    """ Make sure useful error messages are available """

    def is_even(value):
        if value % 2:
            raise Invalid('%i is not even' % value)
        return value

    schema = Schema(dict(even_numbers=[All(int, is_even)]))

    try:
        schema(dict(even_numbers=[3]))
    except Invalid as e:
        assert len(e.errors) == 1
        assert str(e.errors[0]) == "3 is not even @ data['even_numbers'][0]"
        assert str(e) == "3 is not even @ data['even_numbers'][0]"
    else:
        assert False, "Did not raise Invalid"


def test_nested_multiple_validation_errors():
    """ Make sure useful error messages are available """

    def is_even(value):
        if value % 2:
            raise Invalid('%i is not even' % value)
        return value

    schema = Schema(dict(even_numbers=All([All(int, is_even)],
                                          Length(min=1))))

    try:
        schema(dict(even_numbers=[3]))
    except Invalid as e:
        assert len(e.errors) == 1
        assert str(e.errors[0]) == "3 is not even @ data['even_numbers'][0]"
        assert str(e) == "3 is not even @ data['even_numbers'][0]"
    else:
        assert False, "Did not raise Invalid"


def test_humanize_error():
    data = {
        'a': 'not an int',
        'b': [123]
    }
    schema = Schema({
        'a': int,
        'b': [str]
    })
    try:
        schema(data)
    except MultipleInvalid as e:
        assert humanize_error(data, e) == "expected int for dictionary value @ data['a']. Got 'not an int'\nexpected str @ data['b'][0]. Got 123"
    else:
        assert False, 'Did not raise MultipleInvalid'


def test_fix_157():
    s = Schema(All([Any('one', 'two', 'three')]), Length(min=1))
    assert ['one'] == s(['one'])
    pytest.raises(MultipleInvalid, s, ['four'])


def test_range_inside():
    s = Schema(Range(min=0, max=10))
    assert_equal(5, s(5))


def test_range_outside():
    s = Schema(Range(min=0, max=10))
    assert_raises(MultipleInvalid, s, 12)
    assert_raises(MultipleInvalid, s, -1)


def test_range_no_upper_limit():
    s = Schema(Range(min=0))
    assert_equal(123, s(123))
    assert_raises(MultipleInvalid, s, -1)


def test_range_no_lower_limit():
    s = Schema(Range(max=10))
    assert_equal(-1, s(-1))
    assert_raises(MultipleInvalid, s, 123)


def test_range_excludes_nan():
    s = Schema(Range(min=0, max=10))
    pytest.raises(MultipleInvalid, s, float('nan'))


def test_range_excludes_none():
    s = Schema(Range(min=0, max=10))
    pytest.raises(MultipleInvalid, s, None)


def test_range_excludes_string():
    s = Schema(Range(min=0, max=10))
    assert_raises(MultipleInvalid, s, "abc")


def test_range_excludes_unordered_object():
    class MyObject(object):
        pass

    s = Schema(Range(min=0, max=10))
    pytest.raises(MultipleInvalid, s, MyObject())


def test_clamp_inside():
    s = Schema(Clamp(min=1, max=10))
    assert_equal(5, s(5))


def test_clamp_above():
    s = Schema(Clamp(min=1, max=10))
    assert_equal(10, s(12))


def test_clamp_below():
    s = Schema(Clamp(min=1, max=10))
    assert_equal(1, s(-3))


def test_clamp_invalid():
    s = Schema(Clamp(min=1, max=10))
    if sys.version_info.major >= 3:
        assert_raises(MultipleInvalid, s, None)
        assert_raises(MultipleInvalid, s, "abc")
    else:
        assert_equal(1, s(None))


def test_length_ok():
    v1 = ['a', 'b', 'c']
    s = Schema(Length(min=1, max=10))
    assert_equal(v1, s(v1))
    v2 = "abcde"
    assert_equal(v2, s(v2))


def test_length_too_short():
    v1 = []
    s = Schema(Length(min=1, max=10))
    assert_raises(MultipleInvalid, s, v1)
    v2 = ''
    assert_raises(MultipleInvalid, s, v2)


def test_length_too_long():
    v = ['a', 'b', 'c']
    s = Schema(Length(min=0, max=2))
    assert_raises(MultipleInvalid, s, v)


def test_length_invalid():
    v = None
    s = Schema(Length(min=0, max=2))
    assert_raises(MultipleInvalid, s, v)


def test_equal():
    s = Schema(Equal(1))
    s(1)
    pytest.raises(Invalid, s, 2)
    s = Schema(Equal('foo'))
    s('foo')
    pytest.raises(Invalid, s, 'bar')
    s = Schema(Equal([1, 2]))
    s([1, 2])
    pytest.raises(Invalid, s, [])
    pytest.raises(Invalid, s, [1, 2, 3])
    # Evaluates exactly, not through validators
    s = Schema(Equal(str))
    pytest.raises(Invalid, s, 'foo')


def test_unordered():
    # Any order is OK
    s = Schema(Unordered([2, 1]))
    s([2, 1])
    s([1, 2])
    # Amount of errors is OK
    pytest.raises(Invalid, s, [2, 0])
    pytest.raises(MultipleInvalid, s, [0, 0])
    # Different length is NOK
    pytest.raises(Invalid, s, [1])
    pytest.raises(Invalid, s, [1, 2, 0])
    pytest.raises(MultipleInvalid, s, [1, 2, 0, 0])
    # Other type than list or tuple is NOK
    pytest.raises(Invalid, s, 'foo')
    pytest.raises(Invalid, s, 10)
    # Validators are evaluated through as schemas
    s = Schema(Unordered([int, str]))
    s([1, '2'])
    s(['1', 2])
    s = Schema(Unordered([{'foo': int}, []]))
    s([{'foo': 3}, []])
    # Most accurate validators must be positioned on left
    s = Schema(Unordered([int, 3]))
    pytest.raises(Invalid, s, [3, 2])
    s = Schema(Unordered([3, int]))
    s([3, 2])


def test_maybe():
    s = Schema(Maybe(int))
    assert s(1) == 1
    assert s(None) is None
    pytest.raises(Invalid, s, 'foo')

    s = Schema(Maybe({str: Coerce(int)}))
    assert s({'foo': '100'}) == {'foo': 100}
    assert s(None) is None
    pytest.raises(Invalid, s, {'foo': 'bar'})


def test_maybe_accepts_msg():
    s = Schema(Maybe(int, msg='int or None expected'))
    with raises(MultipleInvalid, 'int or None expected'):
        assert s([])


def test_maybe_returns_default_error():
    schema = Schema(Maybe(Range(1, 2)))

    # The following should be valid
    schema(None)
    schema(1)
    schema(2)

    try:
        # Should trigger a MultipleInvalid exception
        schema(3)
    except MultipleInvalid as e:
        assert_equal(str(e), "not a valid value")
    else:
        assert False, "Did not raise correct Invalid"


def test_schema_empty_list():
    s = Schema([])
<<<<<<< HEAD
    pytest.raises(Invalid, s, [1])
=======
>>>>>>> 402da7c8
    s([])

    try:
        s([123])
    except MultipleInvalid as e:
        assert_equal(str(e), "not a valid value @ data[123]")
    else:
        assert False, "Did not raise correct Invalid"

    try:
        s({'var': 123})
    except MultipleInvalid as e:
        assert_equal(str(e), "expected a list")
    else:
        assert False, "Did not raise correct Invalid"


def test_schema_empty_dict():
    s = Schema({})
    s({})

    try:
        s({'var': 123})
    except MultipleInvalid as e:
        assert_equal(str(e), "extra keys not allowed @ data['var']")
    else:
        assert False, "Did not raise correct Invalid"

    try:
        s([123])
    except MultipleInvalid as e:
        assert_equal(str(e), "expected a dictionary")
    else:
        assert False, "Did not raise correct Invalid"


def test_schema_empty_dict_key():
    """ https://github.com/alecthomas/voluptuous/pull/434 """
    s = Schema({'var': []})
    s({'var': []})

    try:
        s({'var': [123]})
    except MultipleInvalid as e:
        assert_equal(str(e), "not a valid value for dictionary value @ data['var']")
    else:
        assert False, "Did not raise correct Invalid"


def test_schema_decorator_match_with_args():
    @validate(int)
    def fn(arg):
        return arg

    fn(1)


def test_schema_decorator_unmatch_with_args():
    @validate(int)
    def fn(arg):
        return arg

    pytest.raises(Invalid, fn, 1.0)


def test_schema_decorator_match_with_kwargs():
    @validate(arg=int)
    def fn(arg):
        return arg

    fn(1)


def test_schema_decorator_unmatch_with_kwargs():
    @validate(arg=int)
    def fn(arg):
        return arg

    pytest.raises(Invalid, fn, 1.0)


def test_schema_decorator_match_return_with_args():
    @validate(int, __return__=int)
    def fn(arg):
        return arg

    fn(1)


def test_schema_decorator_unmatch_return_with_args():
    @validate(int, __return__=int)
    def fn(arg):
        return "hello"

    pytest.raises(Invalid, fn, 1)


def test_schema_decorator_match_return_with_kwargs():
    @validate(arg=int, __return__=int)
    def fn(arg):
        return arg

    fn(1)


def test_schema_decorator_unmatch_return_with_kwargs():
    @validate(arg=int, __return__=int)
    def fn(arg):
        return "hello"

    pytest.raises(Invalid, fn, 1)


def test_schema_decorator_return_only_match():
    @validate(__return__=int)
    def fn(arg):
        return arg

    fn(1)


def test_schema_decorator_return_only_unmatch():
    @validate(__return__=int)
    def fn(arg):
        return "hello"

    pytest.raises(Invalid, fn, 1)


def test_schema_decorator_partial_match_called_with_args():
    @validate(arg1=int)
    def fn(arg1, arg2):
        return arg1

    fn(1, "foo")


def test_schema_decorator_partial_unmatch_called_with_args():
    @validate(arg1=int)
    def fn(arg1, arg2):
        return arg1

    pytest.raises(Invalid, fn, "bar", "foo")


def test_schema_decorator_partial_match_called_with_kwargs():
    @validate(arg2=int)
    def fn(arg1, arg2):
        return arg1

    fn(arg1="foo", arg2=1)


def test_schema_decorator_partial_unmatch_called_with_kwargs():
    @validate(arg2=int)
    def fn(arg1, arg2):
        return arg1

    pytest.raises(Invalid, fn, arg1=1, arg2="foo")


def test_unicode_as_key():
    if sys.version_info >= (3,):
        text_type = str
    else:
        text_type = unicode  # noqa: F821
    schema = Schema({text_type: int})
    schema({u("foobar"): 1})


def test_number_validation_with_string():
    """ Test with Number with string"""
    schema = Schema({"number": Number(precision=6, scale=2)})
    try:
        schema({"number": 'teststr'})
    except MultipleInvalid as e:
        assert str(e) == "Value must be a number enclosed with string for dictionary value @ data['number']"
    else:
        assert False, "Did not raise Invalid for String"


def test_number_validation_with_invalid_precision_invalid_scale():
    """ Test with Number with invalid precision and scale"""
    schema = Schema({"number": Number(precision=6, scale=2)})
    try:
        schema({"number": '123456.712'})
    except MultipleInvalid as e:
        assert str(e) == "Precision must be equal to 6, and Scale must be equal to 2 for dictionary value @ data['number']"
    else:
        assert False, "Did not raise Invalid for String"


def test_number_validation_with_valid_precision_scale_yield_decimal_true():
    """ Test with Number with valid precision and scale"""
    schema = Schema({"number": Number(precision=6, scale=2, yield_decimal=True)})
    out_ = schema({"number": '1234.00'})
    assert float(out_.get("number")) == 1234.00


def test_number_when_precision_scale_none_yield_decimal_true():
    """ Test with Number with no precision and scale"""
    schema = Schema({"number": Number(yield_decimal=True)})
    out_ = schema({"number": '12345678901234'})
    assert out_.get("number") == 12345678901234


def test_number_when_precision_none_n_valid_scale_case1_yield_decimal_true():
    """ Test with Number with no precision and valid scale case 1"""
    schema = Schema({"number": Number(scale=2, yield_decimal=True)})
    out_ = schema({"number": '123456789.34'})
    assert float(out_.get("number")) == 123456789.34


def test_number_when_precision_none_n_valid_scale_case2_yield_decimal_true():
    """ Test with Number with no precision and valid scale case 2 with zero in decimal part"""
    schema = Schema({"number": Number(scale=2, yield_decimal=True)})
    out_ = schema({"number": '123456789012.00'})
    assert float(out_.get("number")) == 123456789012.00


def test_number_when_precision_none_n_invalid_scale_yield_decimal_true():
    """ Test with Number with no precision and invalid scale"""
    schema = Schema({"number": Number(scale=2, yield_decimal=True)})
    try:
        schema({"number": '12345678901.234'})
    except MultipleInvalid as e:
        assert str(e) == "Scale must be equal to 2 for dictionary value @ data['number']"
    else:
        assert False, "Did not raise Invalid for String"


def test_number_when_valid_precision_n_scale_none_yield_decimal_true():
    """ Test with Number with no precision and valid scale"""
    schema = Schema({"number": Number(precision=14, yield_decimal=True)})
    out_ = schema({"number": '1234567.8901234'})
    assert float(out_.get("number")) == 1234567.8901234


def test_number_when_invalid_precision_n_scale_none_yield_decimal_true():
    """ Test with Number with no precision and invalid scale"""
    schema = Schema({"number": Number(precision=14, yield_decimal=True)})
    try:
        schema({"number": '12345674.8901234'})
    except MultipleInvalid as e:
        assert str(e) == "Precision must be equal to 14 for dictionary value @ data['number']"
    else:
        assert False, "Did not raise Invalid for String"


def test_number_validation_with_valid_precision_scale_yield_decimal_false():
    """ Test with Number with valid precision, scale and no yield_decimal"""
    schema = Schema({"number": Number(precision=6, scale=2, yield_decimal=False)})
    out_ = schema({"number": '1234.00'})
    assert out_.get("number") == '1234.00'


def test_named_tuples_validate_as_tuples():
    NT = collections.namedtuple('NT', ['a', 'b'])
    nt = NT(1, 2)
    t = (1, 2)

    Schema((int, int))(nt)
    Schema((int, int))(t)
    Schema(NT(int, int))(nt)
    Schema(NT(int, int))(t)


def test_datetime():
    schema = Schema({"datetime": Datetime()})
    schema({"datetime": "2016-10-24T14:01:57.102152Z"})
    pytest.raises(MultipleInvalid, schema, {"datetime": "2016-10-24T14:01:57"})


def test_date():
    schema = Schema({"date": Date()})
    schema({"date": "2016-10-24"})
    pytest.raises(MultipleInvalid, schema, {"date": "2016-10-24Z"})


def test_date_custom_format():
    schema = Schema({"date": Date("%Y%m%d")})
    schema({"date": "20161024"})
    pytest.raises(MultipleInvalid, schema, {"date": "2016-10-24"})


def test_ordered_dict():
    if not hasattr(collections, 'OrderedDict'):
        # collections.OrderedDict was added in Python2.7; only run if present
        return
    schema = Schema({Number(): Number()})  # x, y pairs (for interpolation or something)
    data = collections.OrderedDict([(5.0, 3.7), (24.0, 8.7), (43.0, 1.5),
                                    (62.0, 2.1), (71.5, 6.7), (90.5, 4.1),
                                    (109.0, 3.9)])
    out = schema(data)
    assert isinstance(out, collections.OrderedDict), 'Collection is no longer ordered'
    assert data.keys() == out.keys(), 'Order is not consistent'


def test_marker_hashable():
    """Verify that you can get schema keys, even if markers were used"""
    definition = {
        Required('x'): int, Optional('y'): float,
        Remove('j'): int, Remove(int): str, int: int
    }
    assert definition.get('x') == int
    assert definition.get('y') == float
    assert Required('x') == Required('x')
    assert Required('x') != Required('y')
    # Remove markers are not hashable
    assert definition.get('j') == None


def test_schema_infer():
    schema = Schema.infer({
        'str': 'foo',
        'bool': True,
        'int': 42,
        'float': 3.14
    })
    assert schema == Schema({
        Required('str'): str,
        Required('bool'): bool,
        Required('int'): int,
        Required('float'): float
    })


def test_schema_infer_dict():
    schema = Schema.infer({
        'a': {
            'b': {
                'c': 'foo'
            }
        }
    })

    assert schema == Schema({
        Required('a'): {
            Required('b'): {
                Required('c'): str
            }
        }
    })


def test_schema_infer_list():
    schema = Schema.infer({
        'list': ['foo', True, 42, 3.14]
    })

    assert schema == Schema({
        Required('list'): [str, bool, int, float]
    })


def test_schema_infer_scalar():
    assert Schema.infer('foo') == Schema(str)
    assert Schema.infer(True) == Schema(bool)
    assert Schema.infer(42) == Schema(int)
    assert Schema.infer(3.14) == Schema(float)
    assert Schema.infer({}) == Schema(dict)
    assert Schema.infer([]) == Schema(list)


def test_schema_infer_accepts_kwargs():
    schema = Schema.infer({
        'str': 'foo',
        'bool': True
    }, required=False, extra=True)

    # Subset of schema should be acceptable thanks to required=False.
    schema({'bool': False})

    # Keys that are in schema should still match required types.
    try:
        schema({'str': 42})
    except Invalid:
        pass
    else:
        assert False, 'Did not raise Invalid for Number'

    # Extra fields should be acceptable thanks to extra=True.
    schema({'str': 'bar', 'int': 42})


def test_validation_performance():
    """
    This test comes to make sure the validation complexity of dictionaries is done in a linear time.
    To achieve this a custom marker is used in the scheme that counts each time it is evaluated.
    By doing so we can determine if the validation is done in linear complexity.
    Prior to issue https://github.com/alecthomas/voluptuous/issues/259 this was exponential.
    """
    num_of_keys = 1000

    schema_dict = {}
    data = {}
    data_extra_keys = {}

    counter = [0]

    class CounterMarker(Marker):
        def __call__(self, *args, **kwargs):
            counter[0] += 1
            return super(CounterMarker, self).__call__(*args, **kwargs)

    for i in range(num_of_keys):
        schema_dict[CounterMarker(str(i))] = str
        data[str(i)] = str(i)
        data_extra_keys[str(i * 2)] = str(i)  # half of the keys are present, and half aren't

    schema = Schema(schema_dict, extra=ALLOW_EXTRA)

    schema(data)

    assert counter[0] <= num_of_keys, "Validation complexity is not linear! %s > %s" % (counter[0], num_of_keys)

    counter[0] = 0  # reset counter
    schema(data_extra_keys)

    assert counter[0] <= num_of_keys, "Validation complexity is not linear! %s > %s" % (counter[0], num_of_keys)


def test_IsDir():
    schema = Schema(IsDir())
    pytest.raises(MultipleInvalid, schema, 3)
    schema(os.path.dirname(os.path.abspath(__file__)))


def test_IsFile():
    schema = Schema(IsFile())
    pytest.raises(MultipleInvalid, schema, 3)
    schema(os.path.abspath(__file__))


def test_PathExists():
    schema = Schema(PathExists())
    pytest.raises(MultipleInvalid, schema, 3)
    schema(os.path.abspath(__file__))


def test_description():
    marker = Marker(Schema(str), description='Hello')
    assert marker.description == 'Hello'

    optional = Optional('key', description='Hello')
    assert optional.description == 'Hello'

    exclusive = Exclusive('alpha', 'angles', description='Hello')
    assert exclusive.description == 'Hello'

    inclusive = Inclusive('alpha', 'angles', description='Hello')
    assert inclusive.description == 'Hello'

    required = Required('key', description='Hello')
    assert required.description == 'Hello'


def test_SomeOf_min_validation():
    validator = All(Length(min=8), SomeOf(
        min_valid=3,
        validators=[Match(r'.*[A-Z]', 'no uppercase letters'),
                    Match(r'.*[a-z]', 'no lowercase letters'),
                    Match(r'.*[0-9]', 'no numbers'),
                    Match(r'.*[$@$!%*#?&^:;/<,>|{}()\-\'._+=]', 'no symbols')]))

    validator('ffe532A1!')
    with raises(MultipleInvalid, 'length of value must be at least 8'):
        validator('a')

    with raises(MultipleInvalid, 'no uppercase letters, no lowercase letters'):
        validator('wqs2!#s111')

    with raises(MultipleInvalid, 'no lowercase letters, no symbols'):
        validator('3A34SDEF5')


def test_SomeOf_max_validation():
    validator = SomeOf(
        max_valid=2,
        validators=[Match(r'.*[A-Z]', 'no uppercase letters'),
                    Match(r'.*[a-z]', 'no lowercase letters'),
                    Match(r'.*[0-9]', 'no numbers')],
        msg='max validation test failed')

    validator('Aa')
    with raises(TooManyValid, 'max validation test failed'):
        validator('Aa1')


def test_self_validation():
    schema = Schema({"number": int,
                     "follow": Self})
    try:
        schema({"number": "abc"})
    except MultipleInvalid:
        pass
    else:
        assert False, "Did not raise Invalid"
    try:
        schema({"follow": {"number": '123456.712'}})
    except MultipleInvalid:
        pass
    else:
        assert False, "Did not raise Invalid"
    schema({"follow": {"number": 123456}})
    schema({"follow": {"follow": {"number": 123456}}})


def test_any_error_has_path():
    """https://github.com/alecthomas/voluptuous/issues/347"""
    s = Schema({
        Optional('q'): int,
        Required('q2'): Any(int, msg='toto')
    })
    try:
        s({'q': 'str', 'q2': 'tata'})
    except MultipleInvalid as exc:
        assert (
            (exc.errors[0].path == ['q'] and exc.errors[1].path == ['q2'])
            or (exc.errors[1].path == ['q'] and exc.errors[0].path == ['q2'])
        )
    else:
        assert False, "Did not raise AnyInvalid"


def test_all_error_has_path():
    """https://github.com/alecthomas/voluptuous/issues/347"""
    s = Schema({
        Optional('q'): int,
        Required('q2'): All([str, Length(min=10)], msg='toto'),
    })
    try:
        s({'q': 'str', 'q2': 12})
    except MultipleInvalid as exc:
        assert (
            (exc.errors[0].path == ['q'] and exc.errors[1].path == ['q2'])
            or (exc.errors[1].path == ['q'] and exc.errors[0].path == ['q2'])
        )
    else:
        assert False, "Did not raise AllInvalid"


def test_match_error_has_path():
    """https://github.com/alecthomas/voluptuous/issues/347"""
    s = Schema({
        Required('q2'): Match("a"),
    })
    try:
        s({'q2': 12})
    except MultipleInvalid as exc:
        assert exc.errors[0].path == ['q2']
    else:
        assert False, "Did not raise MatchInvalid"


def test_self_any():
    schema = Schema({"number": int,
                     "follow": Any(Self, "stop")})
    try:
        schema({"number": "abc"})
    except MultipleInvalid:
        pass
    else:
        assert False, "Did not raise Invalid"
    try:
        schema({"follow": {"number": '123456.712'}})
    except MultipleInvalid:
        pass
    else:
        assert False, "Did not raise Invalid"
    schema({"follow": {"number": 123456}})
    schema({"follow": {"follow": {"number": 123456}}})
    schema({"follow": {"follow": {"number": 123456, "follow": "stop"}}})


def test_self_all():
    schema = Schema({"number": int,
                     "follow": All(Self,
                                   Schema({"extra_number": int},
                                          extra=ALLOW_EXTRA))},
                    extra=ALLOW_EXTRA)
    try:
        schema({"number": "abc"})
    except MultipleInvalid:
        pass
    else:
        assert False, "Did not raise Invalid"
    try:
        schema({"follow": {"number": '123456.712'}})
    except MultipleInvalid:
        pass
    else:
        assert False, "Did not raise Invalid"
    schema({"follow": {"number": 123456}})
    schema({"follow": {"follow": {"number": 123456}}})
    schema({"follow": {"number": 123456, "extra_number": 123}})
    try:
        schema({"follow": {"number": 123456, "extra_number": "123"}})
    except MultipleInvalid:
        pass
    else:
        assert False, "Did not raise Invalid"


def test_SomeOf_on_bounds_assertion():
    with raises(AssertionError, 'when using "SomeOf" you should specify at least one of min_valid and max_valid'):
        SomeOf(validators=[])


def test_comparing_voluptuous_object_to_str():
    assert Optional('Classification') < 'Name'


def test_set_of_integers():
    schema = Schema({int})
    with raises(Invalid, 'expected a set'):
        schema(42)
    with raises(Invalid, 'expected a set'):
        schema(frozenset([42]))

    schema(set())
    schema(set([42]))
    schema(set([42, 43, 44]))
    try:
        schema(set(['abc']))
    except MultipleInvalid as e:
        assert str(e) == "invalid value in set"
    else:
        assert False, "Did not raise Invalid"


def test_frozenset_of_integers():
    schema = Schema(frozenset([int]))
    with raises(Invalid, 'expected a frozenset'):
        schema(42)
    with raises(Invalid, 'expected a frozenset'):
        schema(set([42]))

    schema(frozenset())
    schema(frozenset([42]))
    schema(frozenset([42, 43, 44]))
    try:
        schema(frozenset(['abc']))
    except MultipleInvalid as e:
        assert str(e) == "invalid value in frozenset"
    else:
        assert False, "Did not raise Invalid"


def test_set_of_integers_and_strings():
    schema = Schema({int, str})
    with raises(Invalid, 'expected a set'):
        schema(42)

    schema(set())
    schema(set([42]))
    schema(set(['abc']))
    schema(set([42, 'abc']))
    try:
        schema(set([None]))
    except MultipleInvalid as e:
        assert str(e) == "invalid value in set"
    else:
        assert False, "Did not raise Invalid"


def test_frozenset_of_integers_and_strings():
    schema = Schema(frozenset([int, str]))
    with raises(Invalid, 'expected a frozenset'):
        schema(42)

    schema(frozenset())
    schema(frozenset([42]))
    schema(frozenset(['abc']))
    schema(frozenset([42, 'abc']))
    try:
        schema(frozenset([None]))
    except MultipleInvalid as e:
        assert str(e) == "invalid value in frozenset"
    else:
        assert False, "Did not raise Invalid"


def test_lower_util_handles_various_inputs():
    assert Lower(3) == "3"
    assert Lower(u"3") == u"3"
    assert Lower(b'\xe2\x98\x83'.decode("UTF-8")) == b'\xe2\x98\x83'.decode("UTF-8")
    assert Lower(u"A") == u"a"


def test_upper_util_handles_various_inputs():
    assert Upper(3) == "3"
    assert Upper(u"3") == u"3"
    assert Upper(b'\xe2\x98\x83'.decode("UTF-8")) == b'\xe2\x98\x83'.decode("UTF-8")
    assert Upper(u"a") == u"A"


def test_capitalize_util_handles_various_inputs():
    assert Capitalize(3) == "3"
    assert Capitalize(u"3") == u"3"
    assert Capitalize(b'\xe2\x98\x83'.decode("UTF-8")) == b'\xe2\x98\x83'.decode("UTF-8")
    assert Capitalize(u"aaa aaa") == u"Aaa aaa"


def test_title_util_handles_various_inputs():
    assert Title(3) == "3"
    assert Title(u"3") == u"3"
    assert Title(b'\xe2\x98\x83'.decode("UTF-8")) == b'\xe2\x98\x83'.decode("UTF-8")
    assert Title(u"aaa aaa") == u"Aaa Aaa"


def test_strip_util_handles_various_inputs():
    assert Strip(3) == "3"
    assert Strip(u"3") == u"3"
    assert Strip(b'\xe2\x98\x83'.decode("UTF-8")) == b'\xe2\x98\x83'.decode("UTF-8")
    assert Strip(u" aaa ") == u"aaa"


def test_any_required():
    schema = Schema(Any({'a': int}, {'b': str}, required=True))

    try:
        schema({})
    except MultipleInvalid as e:
        assert str(e) == "required key not provided @ data['a']"
    else:
        assert False, "Did not raise Invalid for MultipleInvalid"


def test_any_required_with_subschema():
    schema = Schema(Any({'a': Any(float, int)},
                        {'b': int},
                        {'c': {'aa': int}},
                    required=True))

    try:
        schema({})
    except MultipleInvalid as e:
        assert str(e) == "required key not provided @ data['a']"
    else:
        assert False, "Did not raise Invalid for MultipleInvalid"


def test_inclusive():
    schema = Schema({
                    Inclusive('x', 'stuff'): int,
                    Inclusive('y', 'stuff'): int,
                    })

    r = schema({})
    assert r == {}

<<<<<<< HEAD
    r = schema({'x':1, 'y':2})
    assert r == {'x':1, 'y':2}
=======
    r = schema({'x': 1, 'y': 2})
    assert_equal(r, {'x': 1, 'y': 2})
>>>>>>> 402da7c8

    try:
        r = schema({'x': 1})
    except MultipleInvalid as e:
        assert str(e) == "some but not all values in the same group of inclusion 'stuff' @ data[<stuff>]"
    else:
        assert False, "Did not raise Invalid for incomplete Inclusive group"


def test_inclusive_defaults():
    schema = Schema({
                    Inclusive('x', 'stuff', default=3): int,
                    Inclusive('y', 'stuff', default=4): int,
                    })

    r = schema({})
<<<<<<< HEAD
    assert r == {'x':3, 'y':4}
=======
    assert_equal(r, {'x': 3, 'y': 4})
>>>>>>> 402da7c8

    try:
        r = schema({'x': 1})
    except MultipleInvalid as e:
        assert str(e) == "some but not all values in the same group of inclusion 'stuff' @ data[<stuff>]"
    else:
        assert False, "Did not raise Invalid for incomplete Inclusive group with defaults"


def test_exclusive():
    schema = Schema({
                    Exclusive('x', 'stuff'): int,
                    Exclusive('y', 'stuff'): int,
                    })

    r = schema({})
    assert r == {}

<<<<<<< HEAD
    r = schema({'x':1})
    assert r == {'x':1}
=======
    r = schema({'x': 1})
    assert_equal(r, {'x': 1})
>>>>>>> 402da7c8

    try:
        r = schema({'x': 1, 'y': 2})
    except MultipleInvalid as e:
        assert str(e) == "two or more values in the same group of exclusion 'stuff' @ data[<stuff>]"
    else:
        assert False, "Did not raise Invalid for multiple values in Exclusive group"


def test_any_with_discriminant():
    schema = Schema({
        'implementation': Union({
            'type': 'A',
            'a-value': str,
        }, {
            'type': 'B',
            'b-value': int,
        }, {
            'type': 'C',
            'c-value': bool,
        }, discriminant=lambda value, alternatives: filter(lambda v: v['type'] == value['type'], alternatives))
    })
    try:
        schema({
            'implementation': {
                'type': 'C',
                'c-value': None
            }
        })
    except MultipleInvalid as e:
<<<<<<< HEAD
        assert str(e) == 'expected bool for dictionary value @ data[\'implementation\'][\'c-value\']'
=======
        assert_equal(str(e), 'expected bool for dictionary value @ data[\'implementation\'][\'c-value\']')
>>>>>>> 402da7c8
    else:
        assert False, "Did not raise correct Invalid"


if Enum:
    def test_coerce_enum():
        """Test Coerce Enum"""
        class Choice(Enum):
            Easy = 1
            Medium = 2
            Hard = 3

        class StringChoice(str, Enum):
            Easy = "easy"
            Medium = "medium"
            Hard = "hard"

        schema = Schema(Coerce(Choice))
        string_schema = Schema(Coerce(StringChoice))

        # Valid value
        assert schema(1) == Choice.Easy
        assert string_schema("easy") == StringChoice.Easy

        # Invalid value
        try:
            schema(4)
        except Invalid as e:
            assert_equal(str(e),
                         "expected Choice or one of 1, 2, 3")
        else:
            assert False, "Did not raise Invalid for String"

        try:
            string_schema("hello")
        except Invalid as e:
            assert_equal(str(e),
                         "expected StringChoice or one of 'easy', 'medium', 'hard'")
        else:
            assert False, "Did not raise Invalid for String"<|MERGE_RESOLUTION|>--- conflicted
+++ resolved
@@ -39,12 +39,8 @@
 
 def test_required():
     """Verify that Required works."""
-<<<<<<< HEAD
-    schema = Schema({Required('q'): 1})
-=======
     schema = Schema({Required('q'): int})
     schema({"q": 123})
->>>>>>> 402da7c8
     try:
         schema({})
     except Invalid as e:
@@ -78,7 +74,7 @@
     try:
         schema({"color": "orange"})
     except Invalid as e:
-        assert_equal(str(e), "value must be one of ['blue', 'red', 'yellow'] for dictionary value @ data['color']")
+        assert str(e) == "value must be one of ['blue', 'red', 'yellow'] for dictionary value @ data['color']"
     else:
         assert False, "Did not raise InInvalid"
 
@@ -90,11 +86,7 @@
     try:
         schema({"color": "blue"})
     except Invalid as e:
-<<<<<<< HEAD
-        assert str(e) == "value is not allowed for dictionary value @ data['color']"
-=======
-        assert_equal(str(e), "value must not be one of ['blue', 'red', 'yellow'] for dictionary value @ data['color']")
->>>>>>> 402da7c8
+        assert str(e) == "value must not be one of ['blue', 'red', 'yellow'] for dictionary value @ data['color']"
     else:
         assert False, "Did not raise NotInInvalid"
 
@@ -224,12 +216,7 @@
     try:
         schema({"email": None})
     except MultipleInvalid as e:
-<<<<<<< HEAD
-        assert str(e) == "expected an Email for dictionary value @ data['email']"
-=======
-        assert_equal(str(e),
-                     "expected an email address for dictionary value @ data['email']")
->>>>>>> 402da7c8
+        assert str(e) == "expected an email address for dictionary value @ data['email']"
     else:
         assert False, "Did not raise Invalid for None URL"
 
@@ -240,12 +227,7 @@
     try:
         schema({"email": ''})
     except MultipleInvalid as e:
-<<<<<<< HEAD
-        assert str(e) == "expected an Email for dictionary value @ data['email']"
-=======
-        assert_equal(str(e),
-                     "expected an email address for dictionary value @ data['email']")
->>>>>>> 402da7c8
+        assert str(e) == "expected an email address for dictionary value @ data['email']"
     else:
         assert False, "Did not raise Invalid for empty string URL"
 
@@ -256,12 +238,7 @@
     try:
         schema({"email": 'a@.com'})
     except MultipleInvalid as e:
-<<<<<<< HEAD
-        assert str(e) == "expected an Email for dictionary value @ data['email']"
-=======
-        assert_equal(str(e),
-                     "expected an email address for dictionary value @ data['email']")
->>>>>>> 402da7c8
+        assert str(e) == "expected an email address for dictionary value @ data['email']"
     else:
         assert False, "Did not raise Invalid for empty string URL"
 
@@ -293,12 +270,7 @@
     try:
         schema({"url": "http://localhost/"})
     except MultipleInvalid as e:
-<<<<<<< HEAD
-        assert str(e) == "expected a Fully qualified domain name URL for dictionary value @ data['url']"
-=======
-        assert_equal(str(e),
-                     "expected a fully qualified domain name URL for dictionary value @ data['url']")
->>>>>>> 402da7c8
+        assert str(e) == "expected a fully qualified domain name URL for dictionary value @ data['url']"
     else:
         assert False, "Did not raise Invalid for None URL"
 
@@ -309,12 +281,7 @@
     try:
         schema({"url": None})
     except MultipleInvalid as e:
-<<<<<<< HEAD
-        assert str(e) == "expected a Fully qualified domain name URL for dictionary value @ data['url']"
-=======
-        assert_equal(str(e),
-                     "expected a fully qualified domain name URL for dictionary value @ data['url']")
->>>>>>> 402da7c8
+        assert str(e) == "expected a fully qualified domain name URL for dictionary value @ data['url']"
     else:
         assert False, "Did not raise Invalid for None URL"
 
@@ -325,12 +292,7 @@
     try:
         schema({"url": ''})
     except MultipleInvalid as e:
-<<<<<<< HEAD
-        assert str(e) == "expected a Fully qualified domain name URL for dictionary value @ data['url']"
-=======
-        assert_equal(str(e),
-                     "expected a fully qualified domain name URL for dictionary value @ data['url']")
->>>>>>> 402da7c8
+        assert str(e) == "expected a fully qualified domain name URL for dictionary value @ data['url']"
     else:
         assert False, "Did not raise Invalid for empty string URL"
 
@@ -341,12 +303,7 @@
     try:
         schema({"url": 'http://'})
     except MultipleInvalid as e:
-<<<<<<< HEAD
-        assert str(e) == "expected a Fully qualified domain name URL for dictionary value @ data['url']"
-=======
-        assert_equal(str(e),
-                     "expected a fully qualified domain name URL for dictionary value @ data['url']")
->>>>>>> 402da7c8
+        assert str(e) == "expected a fully qualified domain name URL for dictionary value @ data['url']"
     else:
         assert False, "Did not raise Invalid for empty string URL"
 
@@ -526,12 +483,7 @@
 def test_inequality_negative():
     assert not Schema('foo') != Schema('foo')
 
-<<<<<<< HEAD
     assert not Schema(['foo', 'bar', 'baz']) != Schema(['foo', 'bar', 'baz'])
-=======
-    assert_false(Schema(['foo', 'bar', 'baz'])
-                 != Schema(['foo', 'bar', 'baz']))
->>>>>>> 402da7c8
 
     # Ensure two Schemas w/ two equivalent dicts initialized in a different
     # order are considered equal.
@@ -809,10 +761,6 @@
 
 def test_schema_empty_list():
     s = Schema([])
-<<<<<<< HEAD
-    pytest.raises(Invalid, s, [1])
-=======
->>>>>>> 402da7c8
     s([])
 
     try:
@@ -1565,13 +1513,8 @@
     r = schema({})
     assert r == {}
 
-<<<<<<< HEAD
     r = schema({'x':1, 'y':2})
     assert r == {'x':1, 'y':2}
-=======
-    r = schema({'x': 1, 'y': 2})
-    assert_equal(r, {'x': 1, 'y': 2})
->>>>>>> 402da7c8
 
     try:
         r = schema({'x': 1})
@@ -1588,11 +1531,7 @@
                     })
 
     r = schema({})
-<<<<<<< HEAD
     assert r == {'x':3, 'y':4}
-=======
-    assert_equal(r, {'x': 3, 'y': 4})
->>>>>>> 402da7c8
 
     try:
         r = schema({'x': 1})
@@ -1611,13 +1550,8 @@
     r = schema({})
     assert r == {}
 
-<<<<<<< HEAD
     r = schema({'x':1})
     assert r == {'x':1}
-=======
-    r = schema({'x': 1})
-    assert_equal(r, {'x': 1})
->>>>>>> 402da7c8
 
     try:
         r = schema({'x': 1, 'y': 2})
@@ -1648,11 +1582,7 @@
             }
         })
     except MultipleInvalid as e:
-<<<<<<< HEAD
         assert str(e) == 'expected bool for dictionary value @ data[\'implementation\'][\'c-value\']'
-=======
-        assert_equal(str(e), 'expected bool for dictionary value @ data[\'implementation\'][\'c-value\']')
->>>>>>> 402da7c8
     else:
         assert False, "Did not raise correct Invalid"
 
@@ -1681,15 +1611,13 @@
         try:
             schema(4)
         except Invalid as e:
-            assert_equal(str(e),
-                         "expected Choice or one of 1, 2, 3")
+            assert str(e) == "expected Choice or one of 1, 2, 3")
         else:
             assert False, "Did not raise Invalid for String"
 
         try:
             string_schema("hello")
         except Invalid as e:
-            assert_equal(str(e),
-                         "expected StringChoice or one of 'easy', 'medium', 'hard'")
+            assert str(e) == "expected StringChoice or one of 'easy', 'medium', 'hard'")
         else:
             assert False, "Did not raise Invalid for String"