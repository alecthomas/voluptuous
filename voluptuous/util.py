# F401: "imported but unused"
# fmt: off
import typing

<<<<<<< HEAD
# F401: "imported but unused"
from voluptuous.error import LiteralInvalid, TypeInvalid, Invalid  # noqa: F401
from voluptuous.schema_builder import Schema, default_factory, raises  # noqa: F401
from voluptuous import validators  # noqa: F401
from voluptuous.schema_builder import DefaultFactory  # noqa: F401
import typing
=======
from voluptuous import validators  # noqa: F401
from voluptuous.error import Invalid, LiteralInvalid, TypeInvalid  # noqa: F401
from voluptuous.schema_builder import DefaultFactory  # noqa: F401
from voluptuous.schema_builder import Schema, default_factory, raises  # noqa: F401

# fmt: on
>>>>>>> 1fcf849f

__author__ = 'tusharmakkar08'


<<<<<<< HEAD
def _fix_str(v: str) -> str:
    if sys.version_info[0] == 2 and isinstance(v, unicode):  # noqa: F821
        s = v
    else:
        s = str(v)
    return s


=======
>>>>>>> 1fcf849f
def Lower(v: str) -> str:
    """Transform a string to lower case.

    >>> s = Schema(Lower)
    >>> s('HI')
    'hi'
    """
    return _fix_str(v).lower()


def Upper(v: str) -> str:
    """Transform a string to upper case.

    >>> s = Schema(Upper)
    >>> s('hi')
    'HI'
    """
    return _fix_str(v).upper()


def Capitalize(v: str) -> str:
    """Capitalise a string.

    >>> s = Schema(Capitalize)
    >>> s('hello world')
    'Hello world'
    """
    return _fix_str(v).capitalize()


def Title(v: str) -> str:
    """Title case a string.

    >>> s = Schema(Title)
    >>> s('hello world')
    'Hello World'
    """
    return _fix_str(v).title()


def Strip(v: str) -> str:
    """Strip whitespace from a string.

    >>> s = Schema(Strip)
    >>> s('  hello world  ')
    'hello world'
    """
    return _fix_str(v).strip()


class DefaultTo(object):
    """Sets a value to default_value if none provided.

    >>> s = Schema(DefaultTo(42))
    >>> s(None)
    42
    >>> s = Schema(DefaultTo(list))
    >>> s(None)
    []
    """

    def __init__(self, default_value, msg: typing.Optional[str] = None) -> None:
        self.default_value = default_factory(default_value)
        self.msg = msg

    def __call__(self, v):
        if v is None:
            v = self.default_value()
        return v

    def __repr__(self):
        return 'DefaultTo(%s)' % (self.default_value(),)


class SetTo(object):
    """Set a value, ignoring any previous value.

    >>> s = Schema(validators.Any(int, SetTo(42)))
    >>> s(2)
    2
    >>> s("foo")
    42
    """

    def __init__(self, value) -> None:
        self.value = default_factory(value)

    def __call__(self, v):
        return self.value()

    def __repr__(self):
        return 'SetTo(%s)' % (self.value(),)


class Set(object):
    """Convert a list into a set.

    >>> s = Schema(Set())
    >>> s([]) == set([])
    True
    >>> s([1, 2]) == set([1, 2])
    True
    >>> with raises(Invalid, regex="^cannot be presented as set: "):
    ...   s([set([1, 2]), set([3, 4])])
    """

    def __init__(self, msg: typing.Optional[str] = None) -> None:
        self.msg = msg

    def __call__(self, v):
        try:
            set_v = set(v)
        except Exception as e:
            raise TypeInvalid(self.msg or 'cannot be presented as set: {0}'.format(e))
        return set_v

    def __repr__(self):
        return 'Set()'


class Literal(object):
    def __init__(self, lit) -> None:
        self.lit = lit

    def __call__(self, value, msg: typing.Optional[str] = None):
        if self.lit != value:
            raise LiteralInvalid(msg or '%s not match for %s' % (value, self.lit))
        else:
            return self.lit

    def __str__(self):
        return str(self.lit)

    def __repr__(self):
<<<<<<< HEAD
        return repr(self.lit)


def u(x: str) -> str:
    if sys.version_info < (3,):
        return unicode(x)  # noqa: F821
    else:
        return x
=======
        return repr(self.lit)
>>>>>>> 1fcf849f
<|MERGE_RESOLUTION|>--- conflicted
+++ resolved
@@ -2,36 +2,16 @@
 # fmt: off
 import typing
 
-<<<<<<< HEAD
-# F401: "imported but unused"
-from voluptuous.error import LiteralInvalid, TypeInvalid, Invalid  # noqa: F401
-from voluptuous.schema_builder import Schema, default_factory, raises  # noqa: F401
-from voluptuous import validators  # noqa: F401
-from voluptuous.schema_builder import DefaultFactory  # noqa: F401
-import typing
-=======
 from voluptuous import validators  # noqa: F401
 from voluptuous.error import Invalid, LiteralInvalid, TypeInvalid  # noqa: F401
 from voluptuous.schema_builder import DefaultFactory  # noqa: F401
 from voluptuous.schema_builder import Schema, default_factory, raises  # noqa: F401
 
 # fmt: on
->>>>>>> 1fcf849f
 
 __author__ = 'tusharmakkar08'
 
 
-<<<<<<< HEAD
-def _fix_str(v: str) -> str:
-    if sys.version_info[0] == 2 and isinstance(v, unicode):  # noqa: F821
-        s = v
-    else:
-        s = str(v)
-    return s
-
-
-=======
->>>>>>> 1fcf849f
 def Lower(v: str) -> str:
     """Transform a string to lower case.
 
@@ -166,15 +146,4 @@
         return str(self.lit)
 
     def __repr__(self):
-<<<<<<< HEAD
-        return repr(self.lit)
-
-
-def u(x: str) -> str:
-    if sys.version_info < (3,):
-        return unicode(x)  # noqa: F821
-    else:
-        return x
-=======
-        return repr(self.lit)
->>>>>>> 1fcf849f
+        return repr(self.lit)